--- conflicted
+++ resolved
@@ -305,55 +305,23 @@
                 if overlap > 0:
                     muhurta_info.append((idx, st, en, overlap))
 
-<<<<<<< HEAD
-    # Output
-    tz_display = selected_tz
-    time_display = input_time.strftime('%H:%M')
-    date_str = input_date.isoformat()
-    st.subheader(f"✨ Panchanga — {date_str} {time_display} ({tz_display})")
-=======
     # -------------------- Output (safe Streamlit primitives) --------------------
     # Header
     tz_display = selected_tz or 'UTC'
     time_display = input_time.strftime('%H:%M') if input_time else '12:00'
     date_str = input_date.isoformat() if input_date else date.today().isoformat()
     st.subheader("✨ Panchanga — {} {} ({})".format(date_str, time_display, tz_display))
->>>>>>> a8e30aa7
 
     col1, col2 = st.columns(2)
     with col1:
-<<<<<<< HEAD
-        st.write(f"**Ayanamsa:** {ayan_choice} — {ayan_deg:.6f}°")
-        tithi_label = f"{paksha} {tithi_in_paksha}"
-=======
         st.write("**Ayanamsa:**", ayan_choice, "— %.6f°" % ayan_deg)
         tithi_label = "{} {}".format(paksha, tithi_in_paksha)
->>>>>>> a8e30aa7
         if tithi_in_paksha == 8 and paksha == "Krishna":
             tithi_label += " (Ashtami)"
         st.write(f"**Tithi:** {tithi_label} ({tithi_progress:.2f}° / 12°)")
         st.write(f"**Vaara (weekday):** {dt_local.strftime('%A')}")
         st.write(f"**Paksha:** {paksha}")
     with col2:
-<<<<<<< HEAD
-        st.write(f"**Surya (Sun):** {rashi_names[sun_rashi_idx]} {sun_deg:.2f}°")
-        st.write(f"**Chandra (Moon):** {rashi_names[moon_rashi_idx]} {moon_deg:.2f}°")
-        st.write(f"**Rashi (Solar month):** {rashi_names[sun_rashi_idx]}")
-        st.write(f"**Ayana:** {ayana_str}")
-        st.write(f"**Ritu:** {ritu_str}")
-
-    st.write(f"**Nakshatra:** {nak_name} Pada {pada}")
-    st.write(f"**Yoga:** {yoga_name}")
-    st.write(f"**Karana:** {karana_name}")
-    st.write(f"**Samvat (approx):** Shalivahana Shaka {samvat}")
-
-    if sunrise_local is None:
-        st.write("**Sunrise / Sunset:** N/A")
-    else:
-        sr = f"{int(sunrise_local):02d}:{int((sunrise_local % 1) * 60):02d}"
-        ss = f"{int(sunset_local):02d}:{int((sunset_local % 1) * 60):02d}"
-        st.write(f"**Sunrise / Sunset:** {sr} / {ss}")
-=======
         st.write("**Surya (Sun):**", "{} {:.2f}°".format(rashi_names[sun_rashi_idx], sun_deg))
         st.write("**Chandra (Moon):**", "{} {:.2f}°".format(rashi_names[moon_rashi_idx], moon_deg))
         st.write("**Rashi (Solar month):**", rashi_names[sun_rashi_idx])
@@ -372,20 +340,13 @@
         sr = "%02d:%02d" % (int(sunrise_local), int((sunrise_local % 1) * 60))
         ss = "%02d:%02d" % (int(sunset_local), int((sunset_local % 1) * 60))
         st.write("**Sunrise / Sunset:** {} / {}".format(sr, ss))
->>>>>>> a8e30aa7
 
     if sunrise_local is not None:
         with st.expander("🌅 Daylight Muhurtas (15 equal parts)"):
             for stt, enn, idx in muhurtas:
-<<<<<<< HEAD
-                s_str = f"{int(stt):02d}:{int((stt % 1) * 60):02d}"
-                e_str = f"{int(enn):02d}:{int((enn % 1) * 60):02d}"
-                st.write(f"- Muhurta {idx}: {s_str} → {e_str}")
-=======
                 s_str = "%02d:%02d" % (int(stt), int((stt % 1) * 60))
                 e_str = "%02d:%02d" % (int(enn), int((enn % 1) * 60))
                 st.write("- Muhurta {}: {} → {}".format(idx, s_str, e_str))
->>>>>>> a8e30aa7
     else:
         st.write("Muhurtas unavailable (sunrise/sunset not computed)")
 
@@ -397,15 +358,9 @@
         if muhurta_info:
             st.write("**Overlapping daylight muhurtas:**")
             for idx, stt, enn, ov in muhurta_info:
-<<<<<<< HEAD
-                s_str = f"{int(stt):02d}:{int((stt % 1) * 60):02d}"
-                e_str = f"{int(enn):02d}:{int((enn % 1) * 60):02d}"
-                st.write(f"- Muhurta {idx}: {s_str} → {e_str} — overlap {ov * 60.0:.1f} min")
-=======
                 s_str = "%02d:%02d" % (int(stt), int((stt % 1) * 60))
                 e_str = "%02d:%02d" % (int(enn), int((enn % 1) * 60))
                 st.write("- Muhurta {}: {} → {} — overlap {:.1f} min".format(idx, s_str, e_str, ov * 60.0))
->>>>>>> a8e30aa7
         else:
             st.write("No daylight muhurta overlaps (window may be nocturnal).")
     else:
@@ -421,13 +376,8 @@
             time_display,
             tz_display,
             ayan_choice,
-<<<<<<< HEAD
-            f"{paksha} {tithi_in_paksha}",
-            f"{long_diff:.4f}",
-=======
             "{} {}".format(paksha, tithi_in_paksha),
             "{:.4f}".format(long_diff),
->>>>>>> a8e30aa7
             rashi_names[sun_rashi_idx],
             rashi_names[moon_rashi_idx],
             sr if sunrise_local is not None else None,
